from langgraph.graph import StateGraph, START, END
<<<<<<< HEAD
from agents.extract_table_agent import construct_extract_table_agent
=======
from agents.ocr_agent import construct_ocr
from agents.extract_table_data_agent import construct_extract_table_data
>>>>>>> a058ec7c
from model import BaseState
import os


def _construct_graph():
<<<<<<< HEAD
    extract_tables_graph = construct_extract_table_agent()

    workflow = StateGraph(BaseState)
    workflow.add_node("extract_tables", extract_tables_graph)
    #workflow.add_node("extract_main_data", extract_main_data_graph)

    workflow.add_edge(START, "extract_tables")
    #workflow.add_edge("ocr", "extract_main_data")
    workflow.add_edge("extract_tables", END)
=======
    ocr_graph = construct_ocr()
    extract_table_data_graph = construct_extract_table_data()

    workflow = StateGraph(BaseState)
    workflow.add_node("ocr", ocr_graph)
    workflow.add_node("extract_table_data", extract_table_data_graph)

    workflow.add_edge(START, "ocr")
    workflow.add_edge("ocr", "extract_table_data")
    workflow.add_edge("extract_table_data", END)
>>>>>>> a058ec7c

    graph = workflow.compile(debug=False)
    bytes_graph = graph.get_graph().draw_mermaid_png()
    with open("workflow.png", "wb") as f:
        f.write(bytes_graph)
    return graph


def main_local_files():
    graph = _construct_graph()

    input_folder = "input_data"
    for filename in os.listdir(input_folder):
        filepath = os.path.join(input_folder, filename)
        print(filepath)
        if os.path.isfile(filepath):
            state = BaseState(doc_path=filepath)
            _ = graph.invoke(state)


def main():
    pdfs = ["data/56388722_us2015274579.pdf"
            #, "../data/78071_DE1771318A1.pdf"
            #, "../data/80946226_cn111646693.pdf"
            ]
    graph = _construct_graph()
    for pdf in pdfs:
        state = BaseState(doc_path=pdf)
        _ = graph.invoke(state)


if __name__ == "__main__":
    main()<|MERGE_RESOLUTION|>--- conflicted
+++ resolved
@@ -1,26 +1,11 @@
 from langgraph.graph import StateGraph, START, END
-<<<<<<< HEAD
-from agents.extract_table_agent import construct_extract_table_agent
-=======
 from agents.ocr_agent import construct_ocr
 from agents.extract_table_data_agent import construct_extract_table_data
->>>>>>> a058ec7c
 from model import BaseState
 import os
 
 
 def _construct_graph():
-<<<<<<< HEAD
-    extract_tables_graph = construct_extract_table_agent()
-
-    workflow = StateGraph(BaseState)
-    workflow.add_node("extract_tables", extract_tables_graph)
-    #workflow.add_node("extract_main_data", extract_main_data_graph)
-
-    workflow.add_edge(START, "extract_tables")
-    #workflow.add_edge("ocr", "extract_main_data")
-    workflow.add_edge("extract_tables", END)
-=======
     ocr_graph = construct_ocr()
     extract_table_data_graph = construct_extract_table_data()
 
@@ -31,9 +16,8 @@
     workflow.add_edge(START, "ocr")
     workflow.add_edge("ocr", "extract_table_data")
     workflow.add_edge("extract_table_data", END)
->>>>>>> a058ec7c
 
-    graph = workflow.compile(debug=False)
+    graph = workflow.compile(debug=True)
     bytes_graph = graph.get_graph().draw_mermaid_png()
     with open("workflow.png", "wb") as f:
         f.write(bytes_graph)
@@ -52,16 +36,13 @@
             _ = graph.invoke(state)
 
 
-def main():
-    pdfs = ["data/56388722_us2015274579.pdf"
-            #, "../data/78071_DE1771318A1.pdf"
-            #, "../data/80946226_cn111646693.pdf"
-            ]
+def main_url():
+    urls = ["https://invoiceoffice.de/wp-content/uploads/2021/04/Eine-Beispielrechnung-fu%CC%88r-Freiberufler-und-Unternehmen.png"]
     graph = _construct_graph()
-    for pdf in pdfs:
-        state = BaseState(doc_path=pdf)
+    for url in urls:
+        state = BaseState(doc_path=url)
         _ = graph.invoke(state)
 
 
 if __name__ == "__main__":
-    main()+    main_url()