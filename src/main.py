--- conflicted
+++ resolved
@@ -41,18 +41,10 @@
 
 
 def main():
-<<<<<<< HEAD
-    pdfs = [
-        "data/56388722_us2015274579.pdf"
-        # , "../data/78071_DE1771318A1.pdf"
-        # , "../data/80946226_cn111646693.pdf"
-    ]
-=======
     pdfs = [#"data/56388722_us2015274579.pdf"
             #"data/78071_DE1771318A1.pdf"
             "data/80946226_cn111646693.pdf"
             ]
->>>>>>> 550e5050
     graph = _construct_graph()
     for pdf in pdfs:
         state = BaseState(doc_path=pdf)
