--- conflicted
+++ resolved
@@ -30,12 +30,6 @@
     reason: str = Field(default="")
     retried: bool = False
 
-<<<<<<< HEAD
-
-class TableNormingState(BaseState):
-    table_data: dict = None
-    normalized_table: dict = None
-=======
 class ExtractTableDataState(BaseState):
     ocr_text: str = ""
     images: List[str] = []
@@ -43,4 +37,8 @@
     confidence: str = ""
     reason: str = ""
     retried: bool = False
->>>>>>> a058ec7c
+
+
+class TableNormingState(BaseState):
+    table_data: dict = None
+    normalized_table: dict = None